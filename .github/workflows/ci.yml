--- conflicted
+++ resolved
@@ -18,13 +18,8 @@
     permissions:
       contents: read
     env:
-<<<<<<< HEAD
-      # Export Firebase env vars for tests/build. Use repo secrets when available;
-      # fall back to harmless values for forked PRs where secrets are not exposed.
-=======
       # Provide Firebase env to tests/build. Secrets are preferred; fall back to
       # harmless dummy values for PRs from forks where secrets are unavailable.
->>>>>>> ba18ef6d
       VITE_FIREBASE_API_KEY:             ${{ secrets.VITE_FIREBASE_API_KEY || 'test-key' }}
       VITE_FIREBASE_AUTH_DOMAIN:         ${{ secrets.VITE_FIREBASE_AUTH_DOMAIN || 'test.firebaseapp.com' }}
       VITE_FIREBASE_PROJECT_ID:          ${{ secrets.VITE_FIREBASE_PROJECT_ID || 'test-project' }}
