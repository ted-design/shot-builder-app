import React, { useMemo, useState, useRef, useEffect } from "react";
import { NavLink, Outlet, useLocation, useNavigate } from "react-router-dom";
import { signOut } from "firebase/auth";
import { doc, getDoc } from "firebase/firestore";
import { auth, db } from "../lib/firebase";
import { useAuth } from "../context/AuthContext";
import { useProjectScope } from "../context/ProjectScopeContext";
import { adaptUser } from "../auth/adapter";
import { roleLabel } from "../lib/rbac";
import { projectPath } from "../lib/paths";
import { SkipLink } from "../components/ui/SkipLink";
import ProjectIndicator from "../components/ui/ProjectIndicator";
import QuickActionsMenu from "../components/ui/QuickActionsMenu";
import Avatar from "../components/ui/Avatar";
import Breadcrumb from "../components/ui/Breadcrumb";
import NotificationBell from "../components/ui/NotificationBell";
import { useSearchCommand } from "../context/SearchCommandContext";
import { useTheme } from "../context/ThemeContext";
import { generateBreadcrumbs, shouldShowBreadcrumbs } from "../lib/breadcrumbs";
import { Menu, ChevronDown, LogOut, Search, Sun, Moon, Monitor, User } from "lucide-react";
import { Sheet, SheetContent, SheetTrigger } from "../components/ui/sheet";
import { BrandLockup } from "../components/common/BrandLockup";

const navItems = [
  { to: "/projects", label: "Dashboard" },
  { to: "/products", label: "Products" },
  { to: "/library/talent", label: "Library" },
  { to: "/admin", label: "Settings", roles: ["admin"] },
<<<<<<< HEAD
];

const themeOptions = [
  { value: "system", label: "System", icon: Monitor },
  { value: "light", label: "Light", icon: Sun },
  { value: "dark", label: "Dark", icon: Moon },
=======
>>>>>>> 15fc6a0f
];

const linkBase =
  "flex items-center gap-2 rounded-md px-3 py-2 text-sm font-medium transition focus:outline-none focus-visible:ring-2 focus-visible:ring-primary/80 dark:focus-visible:ring-primary-light";

function DesktopNavLinks({ role, currentProjectId }) {
  const visibleNavItems = useMemo(
    () =>
      navItems.filter((item) => {
        if (!item.roles || item.roles.length === 0) return true;
        if (!role) return false;
        return item.roles.includes(role);
      }),
    [role]
  );

  return (
    <nav className="hidden items-center gap-1 md:flex">
      {visibleNavItems.map((item) => {
        const disabled = item.requiresProject && !currentProjectId;
        if (disabled) {
          return (
            <span
              key={item.to}
              aria-disabled="true"
              title="Select a project to use Shot Builder"
              className={`${linkBase} cursor-not-allowed text-slate-400 dark:text-slate-500`}
            >
              {item.label}
            </span>
          );
        }
        const to = item.requiresProject ? `/projects/${currentProjectId}/shots` : item.to;
        return (
          <NavLink
            key={item.to}
            to={to}
            className={({ isActive }) =>
              `${linkBase} ${
                isActive
                  ? "bg-primary/10 text-primary dark:bg-primary/20 dark:text-indigo-400"
                  : "text-slate-600 hover:bg-slate-100 hover:text-slate-900 dark:text-slate-400 dark:hover:bg-slate-700 dark:hover:text-slate-200"
              }`
            }
          >
            {item.label}
          </NavLink>
        );
      })}
    </nav>
  );
}

function MobileNavLinks({ onNavigate, role, currentProjectId }) {
  const visibleNavItems = useMemo(
    () =>
      navItems.filter((item) => {
        if (!item.roles || item.roles.length === 0) return true;
        if (!role) return false;
        return item.roles.includes(role);
      }),
    [role]
  );

  return (
    <nav className="flex flex-col gap-1 py-2">
      {visibleNavItems.map((item) => {
        const disabled = item.requiresProject && !currentProjectId;
        if (disabled) {
          return (
            <span
              key={item.to}
              aria-disabled="true"
              title="Select a project to access Shots"
              className={`${linkBase} cursor-not-allowed text-slate-400 dark:text-slate-500`}
            >
              {item.label}
            </span>
          );
        }
        const to = item.requiresProject ? `/projects/${currentProjectId}/shots` : item.to;
        return (
          <NavLink
            key={item.to}
            to={to}
            onClick={onNavigate}
            className={({ isActive }) =>
              `${linkBase} ${
                isActive
                  ? "bg-primary/10 text-primary dark:bg-primary/20 dark:text-indigo-400"
                  : "text-slate-600 hover:bg-slate-100 hover:text-slate-900 dark:text-slate-400 dark:hover:bg-slate-700 dark:hover:text-slate-200"
              }`
            }
          >
            {item.label}
          </NavLink>
        );
      })}
    </nav>
  );
}

function ThemeSelector({ onSelect }) {
  const { theme, resolvedTheme, setTheme } = useTheme();

  return (
    <div className="space-y-2">
      <div className="flex items-center justify-between text-xs font-semibold text-slate-500 dark:text-slate-400">
        <div className="flex items-center gap-2">
          <Moon className="h-4 w-4" />
          <span>Theme</span>
        </div>
        <span className="capitalize text-[11px] text-slate-500 dark:text-slate-400">
          {resolvedTheme} mode
        </span>
      </div>
      <div className="grid grid-cols-3 gap-2">
        {themeOptions.map(({ value, label, icon: Icon }) => {
          const isActive = theme === value;
          return (
            <button
              key={value}
              type="button"
              onClick={() => {
                setTheme(value);
                if (onSelect) onSelect(value);
              }}
              className={`flex items-center justify-center gap-2 rounded-md border px-2 py-2 text-xs font-medium transition ${
                isActive
                  ? "border-primary bg-primary/10 text-primary dark:border-indigo-400/60 dark:bg-indigo-400/10 dark:text-indigo-200"
                  : "border-slate-200 bg-white text-slate-600 hover:border-slate-300 dark:border-slate-700 dark:bg-slate-800 dark:text-slate-300 dark:hover:border-slate-600"
              }`}
              aria-pressed={isActive}
            >
              <Icon className="h-4 w-4" />
              <span>{label}</span>
            </button>
          );
        })}
      </div>
    </div>
  );
}

function UserMenu({ userLabel, navRoleLabel, userEmail, userPhotoUrl, onSignOut }) {
  const [isOpen, setIsOpen] = useState(false);
  const menuRef = useRef(null);
  const navigate = useNavigate();
  const { theme, resolvedTheme, setTheme } = useTheme();

  useEffect(() => {
    function handleClickOutside(event) {
      if (menuRef.current && !menuRef.current.contains(event.target)) {
        setIsOpen(false);
      }
    }

    function handleEscape(event) {
      if (event.key === "Escape") {
        setIsOpen(false);
      }
    }

    if (isOpen) {
      document.addEventListener("mousedown", handleClickOutside);
      document.addEventListener("keydown", handleEscape);
      return () => {
        document.removeEventListener("mousedown", handleClickOutside);
        document.removeEventListener("keydown", handleEscape);
      };
    }
  }, [isOpen]);

  const themeOptionLabel = themeOptions.find((option) => option.value === theme)?.label || "Theme";

  return (
    <div className="relative" ref={menuRef}>
      <button
        onClick={() => setIsOpen(!isOpen)}
        className="hidden items-center gap-2 rounded-md border border-slate-200 dark:border-slate-700 bg-white dark:bg-slate-800 px-2 py-1.5 text-sm font-medium text-slate-700 dark:text-slate-300 transition hover:bg-slate-50 dark:hover:bg-slate-700 focus:outline-none focus-visible:ring-2 focus-visible:ring-primary/80 dark:focus-visible:ring-primary-light md:flex"
        aria-haspopup="true"
        aria-expanded={isOpen}
      >
        <Avatar
          name={userLabel}
          email={userEmail}
          photoUrl={userPhotoUrl}
          size="sm"
        />
        <span className="max-w-[120px] truncate">{userLabel}</span>
        <ChevronDown
          className={`h-4 w-4 transition-transform ${isOpen ? "rotate-180" : ""}`}
        />
      </button>

      {isOpen && (
        <div className="absolute right-0 top-full mt-2 w-64 rounded-card border border-slate-200 dark:border-slate-700 bg-white dark:bg-slate-800 shadow-lg animate-fade-in-down z-50">
          <div className="p-3 border-b border-slate-200 dark:border-slate-700">
            <div className="flex items-center gap-3">
              <Avatar
                name={userLabel}
                email={userEmail}
                photoUrl={userPhotoUrl}
                size="md"
              />
              <div className="flex-1 min-w-0">
                <div className="text-sm font-medium text-slate-900 dark:text-slate-100 truncate" title={userLabel}>
                  {userLabel}
                </div>
                {userEmail && (
                  <div className="text-xs text-slate-500 dark:text-slate-400 truncate" title={userEmail}>
                    {userEmail}
                  </div>
                )}
                {navRoleLabel && (
                  <div className="text-xs text-slate-500 dark:text-slate-400 mt-0.5 uppercase tracking-wide">
                    {navRoleLabel}
                  </div>
                )}
              </div>
            </div>
          </div>
          <div className="p-3 space-y-3">
            <div className="rounded-lg border border-slate-200 dark:border-slate-700 bg-slate-50/70 dark:bg-slate-800/70 p-3 space-y-2">
              <div className="flex items-center justify-between text-xs font-semibold text-slate-600 dark:text-slate-300">
                <div className="flex items-center gap-2">
                  <Moon className="h-4 w-4" />
                  <span>Theme</span>
                </div>
                <span className="text-[11px] text-slate-500 dark:text-slate-400">
                  {themeOptionLabel} · {resolvedTheme}
                </span>
              </div>
              <div className="grid grid-cols-3 gap-2">
                {themeOptions.map(({ value, label, icon: Icon }) => {
                  const isActive = theme === value;
                  return (
                    <button
                      key={value}
                      type="button"
                      onClick={() => setTheme(value)}
                      className={`flex items-center justify-center gap-1.5 rounded-md border px-2 py-2 text-xs font-medium transition ${
                        isActive
                          ? "border-primary bg-primary/10 text-primary dark:border-indigo-400/60 dark:bg-indigo-400/10 dark:text-indigo-200"
                          : "border-slate-200 bg-white text-slate-600 hover:border-slate-300 dark:border-slate-700 dark:bg-slate-900 dark:text-slate-300 dark:hover:border-slate-600"
                      }`}
                      aria-pressed={isActive}
                    >
                      <Icon className="h-4 w-4" />
                      <span>{label}</span>
                    </button>
                  );
                })}
              </div>
            </div>

            <button
              onClick={() => {
                setIsOpen(false);
                navigate("/account");
              }}
              className="flex w-full items-center gap-2 rounded-md px-3 py-2 text-sm text-slate-700 dark:text-slate-200 transition hover:bg-slate-100 dark:hover:bg-slate-700 focus:outline-none focus-visible:ring-2 focus-visible:ring-primary/80 dark:focus-visible:ring-primary-light"
            >
              <User className="h-4 w-4" />
              Account settings
            </button>

            <div className="pt-1 border-t border-slate-200 dark:border-slate-700">
              <button
                onClick={() => {
                  setIsOpen(false);
                  onSignOut();
                }}
                className="flex w-full items-center gap-2 rounded-md px-3 py-2 text-sm text-slate-700 dark:text-slate-300 transition hover:bg-slate-100 dark:hover:bg-slate-700 focus:outline-none focus-visible:ring-2 focus-visible:ring-primary/80 dark:focus-visible:ring-primary-light"
              >
                <LogOut className="h-4 w-4" />
                Sign out
              </button>
            </div>
          </div>
        </div>
      )}
    </div>
  );
}

export default function TopNavigationLayout({ fallbackUser = null, fallbackRole = null }) {
  const location = useLocation();
  const navigate = useNavigate();
  const [mobileOpen, setMobileOpen] = useState(false);
  const [currentProject, setCurrentProject] = useState(null);
  const { user: authUser, role: ctxRole, clientId } = useAuth();
  const { currentProjectId } = useProjectScope();
  const { openSearch } = useSearchCommand();

  const derivedUser = useMemo(() => adaptUser(authUser), [authUser]);
  const navUser = derivedUser || fallbackUser || null;
  const rawRole = ctxRole || fallbackRole || null;
  const navRoleLabel = rawRole ? roleLabel(rawRole) : null;

  const closeMobile = () => setMobileOpen(false);

  const signOutUser = async () => {
    await signOut(auth);
  };

  // Fetch current project details for breadcrumbs
  useEffect(() => {
    if (!currentProjectId || !clientId) {
      setCurrentProject(null);
      return;
    }

    const fetchProject = async () => {
      try {
        const projectRef = doc(db, ...projectPath(currentProjectId, clientId));
        const projectSnap = await getDoc(projectRef);
        if (projectSnap.exists()) {
          setCurrentProject({ id: projectSnap.id, ...projectSnap.data() });
        } else {
          setCurrentProject(null);
        }
      } catch (error) {
        console.error("Error fetching project for breadcrumbs:", error);
        setCurrentProject(null);
      }
    };

    fetchProject();
  }, [currentProjectId, clientId]);

  // Generate breadcrumbs for current page
  const breadcrumbItems = useMemo(() => {
    const context = {
      projectName: currentProject?.name || null,
      projectId: currentProjectId || null,
    };
    return generateBreadcrumbs(location.pathname, context);
  }, [location.pathname, currentProject, currentProjectId]);

  const showBreadcrumbs = shouldShowBreadcrumbs(location.pathname);

  const userLabel = navUser?.name || navUser?.displayName || navUser?.email || "Signed in";
  const userEmail = navUser?.email || null;
  const userPhotoUrl = navUser?.photoURL || null;

  return (
    <div className="min-h-screen bg-slate-50 dark:bg-slate-900">
      <SkipLink />

      {/* Top Navigation Bar - Two Row Layout */}
      <header
        className="sticky top-0 z-50 w-full border-b border-slate-200 dark:border-slate-700 bg-white/95 dark:bg-slate-800/95 backdrop-blur supports-[backdrop-filter]:bg-white/80 supports-[backdrop-filter]:dark:bg-slate-800/80"
        data-app-top-nav
      >
        {/* Row 1: Centered Brand Lockup */}
        <div className="mx-auto flex h-14 max-w-[1440px] items-center justify-center border-b border-slate-200/50 dark:border-slate-700/50 px-4 md:px-6">
          <BrandLockup size="sm" />
        </div>

        {/* Row 2: Navigation + Actions */}
        <div className="mx-auto flex h-14 max-w-[1440px] items-center justify-between px-4 md:px-6">
          {/* Left: Desktop Nav */}
          <DesktopNavLinks role={rawRole} currentProjectId={currentProjectId} />

          {/* Right: Actions */}
          <div className="flex items-center gap-3">
            <ProjectIndicator />

            {/* Quick Actions Menu */}
            <QuickActionsMenu />

            {/* Notifications */}
            <NotificationBell />

            {/* Search Trigger Button */}
            <button
              onClick={openSearch}
              className="hidden items-center gap-2 rounded-md border border-slate-200 dark:border-slate-700 bg-white dark:bg-slate-800 px-3 py-1.5 text-sm text-slate-600 dark:text-slate-400 transition hover:bg-slate-50 dark:hover:bg-slate-700 hover:text-slate-900 dark:hover:text-slate-200 focus:outline-none focus-visible:ring-2 focus-visible:ring-primary/80 dark:focus-visible:ring-primary-light md:flex"
              aria-label="Open search"
              title="Search (Cmd+K)"
            >
              <Search className="h-4 w-4" />
              <span className="text-xs text-slate-500 dark:text-slate-500">Cmd+K</span>
            </button>

            <UserMenu
              userLabel={userLabel}
              userEmail={userEmail}
              userPhotoUrl={userPhotoUrl}
              navRoleLabel={navRoleLabel}
              onSignOut={signOutUser}
            />

            {/* Mobile Menu Button - Sheet Trigger */}
            <Sheet open={mobileOpen} onOpenChange={setMobileOpen}>
              <SheetTrigger asChild>
                <button
                  className="inline-flex items-center justify-center rounded-md border border-slate-200 dark:border-slate-700 p-2 text-slate-600 dark:text-slate-400 transition hover:bg-slate-100 dark:hover:bg-slate-700 md:hidden focus:outline-none focus-visible:ring-2 focus-visible:ring-primary/80 dark:focus-visible:ring-primary-light"
                  aria-label="Open menu"
                >
                  <Menu className="h-5 w-5" />
                </button>
              </SheetTrigger>

              {/* Mobile Navigation Sheet */}
              <SheetContent side="right" className="w-[280px] sm:w-[350px]">
                <div className="flex flex-col gap-4 mt-8">
                  <MobileNavLinks onNavigate={closeMobile} role={rawRole} currentProjectId={currentProjectId} />

                  {/* Mobile User Info & Sign Out */}
                  <div className="mt-4 border-t border-slate-200 dark:border-slate-700 pt-4 space-y-3">
                    <div className="flex items-center gap-3">
                      <Avatar
                        name={userLabel}
                        email={userEmail}
                        photoUrl={userPhotoUrl}
                        size="md"
                      />
                      <div className="flex-1 min-w-0 text-sm">
                        <div className="font-medium text-slate-900 dark:text-slate-100 truncate" title={userLabel}>
                          {userLabel}
                        </div>
                        {userEmail && (
                          <div className="text-xs text-slate-500 dark:text-slate-400 truncate" title={userEmail}>
                            {userEmail}
                          </div>
                        )}
                        {navRoleLabel && (
                          <div className="text-xs text-slate-500 dark:text-slate-400 mt-0.5 uppercase tracking-wide">
                            {navRoleLabel}
                          </div>
                        )}
                      </div>
                    </div>

                    <ThemeSelector onSelect={closeMobile} />

                    <button
                      onClick={() => {
                        closeMobile();
                        navigate("/account");
                      }}
                      className="flex w-full items-center gap-2 rounded-md border border-slate-200 dark:border-slate-700 px-3 py-2 text-sm text-slate-700 dark:text-slate-200 transition hover:bg-slate-100 dark:hover:bg-slate-700 focus:outline-none focus-visible:ring-2 focus-visible:ring-primary/80 dark:focus-visible:ring-primary-light"
                    >
                      <User className="h-4 w-4" />
                      Account settings
                    </button>

                    <button
                      onClick={signOutUser}
                      className="flex w-full items-center gap-2 rounded-md border border-slate-200 dark:border-slate-700 px-3 py-2 text-sm text-slate-700 dark:text-slate-300 transition hover:bg-slate-100 dark:hover:bg-slate-700 focus:outline-none focus-visible:ring-2 focus-visible:ring-primary/80 dark:focus-visible:ring-primary-light"
                    >
                      <LogOut className="h-4 w-4" />
                      Sign out
                    </button>
                  </div>
                </div>
              </SheetContent>
            </Sheet>
          </div>
        </div>
      </header>

      {/* Breadcrumb Navigation */}
      {showBreadcrumbs && breadcrumbItems.length > 0 && (
        <div
          className="border-b border-slate-200 dark:border-slate-700/50 bg-white/50 dark:bg-slate-800/50"
          data-app-breadcrumb
        >
          <div className="mx-auto w-full max-w-[1440px] px-4 md:px-8">
            <Breadcrumb items={breadcrumbItems} />
          </div>
        </div>
      )}

      {/* Main Content */}
      <main id="main-content" className="mx-auto w-full max-w-[1440px] px-4 py-6 md:px-8">
        <Outlet key={location.pathname} />
      </main>
    </div>
  );
}<|MERGE_RESOLUTION|>--- conflicted
+++ resolved
@@ -26,15 +26,12 @@
   { to: "/products", label: "Products" },
   { to: "/library/talent", label: "Library" },
   { to: "/admin", label: "Settings", roles: ["admin"] },
-<<<<<<< HEAD
 ];
 
 const themeOptions = [
   { value: "system", label: "System", icon: Monitor },
   { value: "light", label: "Light", icon: Sun },
   { value: "dark", label: "Dark", icon: Moon },
-=======
->>>>>>> 15fc6a0f
 ];
 
 const linkBase =
