--- conflicted
+++ resolved
@@ -144,159 +144,7 @@
               {/* Guarded + lazy-loaded PDF demo: requires flag AND ?pdfDemo=1 */}
               <PDFDemoMount />
               <MaybeRedirectLogin user={userForGuard} />
-<<<<<<< HEAD
-            <Routes>
-          <Route
-            path="/login"
-            element={
-              <Suspense fallback={<PageLoadingFallback />}>
-                <LoginPage />
-              </Suspense>
-            }
-          />
-          <Route
-            path="/pulls/shared/:shareToken"
-            element={
-              <Suspense fallback={<PageLoadingFallback />}>
-                <PullPublicViewPage />
-              </Suspense>
-            }
-          />
-          <Route path="/" element={<Navigate to="/projects" replace />} />
-          {import.meta.env.DEV ? (
-            <Route
-              path="/dev/richtext"
-              element={
-                <Suspense fallback={<PageLoadingFallback />}>
-                  <RichTextEditorDemo />
-                </Suspense>
-              }
-            />
-          ) : null}
-          <Route
-            element={
-              <AuthReadyGate fallback={null}>
-                <AuthenticatedLayout guardUser={userForGuard} navUser={navUser} fallbackRole={navRole} />
-              </AuthReadyGate>
-            }
-          >
-            <Route index element={<Navigate to="/projects" replace />} />
-            <Route
-              path="/projects"
-              element={
-                <Suspense fallback={<PageLoadingFallback />}>
-                  <ProjectsPage />
-                </Suspense>
-              }
-            />
-            {/* Legacy unscoped routes */}
-            <Route path="/shots" element={<LegacyShotsRedirect />} />
-            <Route path="/planner" element={<LegacyPlannerRedirect />} />
-
-  {/* Project-scoped routes */}
-  <Route path="/projects/:projectId" element={<ProjectParamScope />}>
-              <Route
-                path="shots"
-                element={
-                  <Suspense fallback={<PageLoadingFallback />}>
-                    <ShotsPage />
-                  </Suspense>
-                }
-              />
-              <Route path="planner" element={<Navigate to="../shots?view=planner" replace />} />
-              <Route
-                path="assets"
-                element={
-                  <Suspense fallback={<PageLoadingFallback />}>
-                    <ProjectAssetsPage />
-                  </Suspense>
-                }
-              />
-            </Route>
-            {/* Library parent (org-level) */}
-            <Route
-              path="/library"
-              element={
-                <Suspense fallback={<PageLoadingFallback />}>
-                  <LibraryPage />
-                </Suspense>
-              }
-            >
-              <Route index element={<Navigate to="/library/talent" replace />} />
-              <Route
-                path="talent"
-                element={
-                  <Suspense fallback={<PageLoadingFallback />}>
-                    <LibraryTalentPage />
-                  </Suspense>
-                }
-              />
-              <Route
-                path="locations"
-                element={
-                  <Suspense fallback={<PageLoadingFallback />}>
-                    <LibraryLocationsPage />
-                  </Suspense>
-                }
-              />
-              <Route
-                path="tags"
-                element={
-                  <Suspense fallback={<PageLoadingFallback />}>
-                    <TagManagementPage />
-                  </Suspense>
-                }
-              />
-            </Route>
-            <Route
-              path="/products"
-              element={
-                <Suspense fallback={<PageLoadingFallback />}>
-                  <ProductsPage />
-                </Suspense>
-              }
-            />
-            <Route
-              path="/import-products"
-              element={
-                <Suspense fallback={<PageLoadingFallback />}>
-                  <ImportProducts />
-                </Suspense>
-              }
-            />
-            {/* Legacy redirects to Library */}
-            <Route path="/talent" element={<Navigate to="/library/talent" replace />} />
-            <Route path="/locations" element={<Navigate to="/library/locations" replace />} />
-            <Route
-              path="/pulls"
-              element={
-                <Suspense fallback={<PageLoadingFallback />}>
-                  <PullsPage />
-                </Suspense>
-              }
-            />
-            <Route
-              path="/pulls/:pullId/edit"
-              element={
-                <Suspense fallback={<PageLoadingFallback />}>
-                  <PullEditorPage />
-                </Suspense>
-              }
-            />
-            <Route
-              path="/account"
-              element={
-                <Suspense fallback={<PageLoadingFallback />}>
-                  <AccountSettingsPage />
-                </Suspense>
-              }
-            />
-            <Route path="/tags" element={<Navigate to="/library/tags" replace />} />
-            {import.meta.env.DEV ? (
-              <>
-=======
               <Routes>
->>>>>>> 15fc6a0f
                 <Route
                   path="/login"
                   element={
@@ -430,6 +278,14 @@
                     element={
                       <Suspense fallback={<PageLoadingFallback />}>
                         <PullEditorPage />
+                      </Suspense>
+                    }
+                  />
+                  <Route
+                    path="/account"
+                    element={
+                      <Suspense fallback={<PageLoadingFallback />}>
+                        <AccountSettingsPage />
                       </Suspense>
                     }
                   />
